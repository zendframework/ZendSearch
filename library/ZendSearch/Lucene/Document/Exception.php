--- conflicted
+++ resolved
@@ -1,6 +1,4 @@
 <?php
-<<<<<<< HEAD
-=======
 /**
  * Zend Framework
  *
@@ -23,7 +21,6 @@
 /**
  * @namespace
  */
->>>>>>> c1263ed5
 namespace Zend\Search\Lucene\Document;
 
 interface Exception extends \Zend\Search\Lucene\Exception
